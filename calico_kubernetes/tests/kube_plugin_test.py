--- conflicted
+++ resolved
@@ -17,7 +17,6 @@
 from mock import patch, Mock, call
 from netaddr import IPAddress, IPNetwork
 from subprocess import CalledProcessError
-<<<<<<< HEAD
 from docker.errors import APIError
 from calico_kubernetes import calico_kubernetes
 from pycalico.datastore import IF_PREFIX
@@ -25,12 +24,7 @@
 
 TEST_HOST = calico_kubernetes.HOSTNAME
 TEST_ORCH_ID = calico_kubernetes.ORCHESTRATOR_ID
-=======
-import docker
-from calico_kubernetes import calico_kubernetes
-from pycalico.datastore import IF_PREFIX
-from pycalico.datastore_datatypes import Profile
->>>>>>> 2e4dd016
+
 
 
 class NetworkPluginTest(unittest.TestCase):
@@ -87,15 +81,10 @@
 
     def test_delete(self):
         with patch.object(self.plugin, '_datastore_client', autospec=True) as m_datastore_client, \
-<<<<<<< HEAD
                 patch.object(self.plugin, '_docker_client', autospec=True) as m_docker_client, \
                 patch.object(self.plugin, '_container_remove', autospec=True) as m_container_remove:
             # Set up mock objs
             workload_id = 19
-=======
-                patch.object(self.plugin, 'calicoctl', autospec=True) as m_calicoctl:
-            # Set up mock objs
->>>>>>> 2e4dd016
             m_datastore_client.profile_exists.return_value = True
 
             # Set up args
@@ -108,18 +97,11 @@
             self.plugin.delete(namespace, pod_name, docker_id)
 
             # Assert
-<<<<<<< HEAD
             m_container_remove.assert_called_once_with(TEST_HOST, TEST_ORCH_ID)
-=======
->>>>>>> 2e4dd016
             self.assertEqual(namespace, self.plugin.namespace)
             self.assertEqual(pod_name, self.plugin.pod_name)
             self.assertEqual(docker_id, self.plugin.docker_id)
             self.assertEqual(profile_name, self.plugin.profile_name)
-<<<<<<< HEAD
-=======
-            m_calicoctl.assert_called_once_with('container', 'remove', docker_id)
->>>>>>> 2e4dd016
             m_datastore_client.remove_profile(profile_name)
 
     def test_configure_interface(self):
@@ -135,16 +117,7 @@
                 patch.object(self.plugin, '_get_node_ip',
                     autospec=True) as m_get_node_ip, \
                 patch.object(calico_kubernetes, 'check_call',
-<<<<<<< HEAD
                     autospec=True) as m_check_call:
-
-=======
-                    autospec=True) as m_check_call,\
-                patch.object(self.plugin, '_datastore_client',
-                    autospec=True) as m_datastore_client,\
-                patch.object(self.plugin, '_docker_client', \
-                    autospec=True) as m_docker_client:
->>>>>>> 2e4dd016
             # Set up mock objects
             m_get_container_pid.return_value = 'container_pid'
             m_read_docker_ip.return_value = IPAddress('1.1.1.1')
@@ -166,20 +139,12 @@
             m_get_container_pid.assert_called_once_with(container_name)
             m_read_docker_ip.assert_called_once_with()
             m_delete_docker_interface.assert_called_once_with()
-<<<<<<< HEAD
             m_container_add.assert_called_once_with(
                 'container_pid', IPAddress('1.1.1.1'),
                 'eth0', TEST_HOST, TEST_ORCH_ID
             )
             m_generate_cali_interface_name.assert_called_once_with(
                 IF_PREFIX, endpoint.endpoint_id)
-=======
-            m_calicoctl.assert_called_once_with(
-                'container', 'add', self.plugin.docker_id, 'docker_ip', 'eth0')
-            m_datastore_client.get_endpoint.assert_called_once_with(
-                workload_id=m_docker_client.inspect_container().__getitem__())
-            m_generate_cali_interface_name.assert_called_once_with(IF_PREFIX, 'ep_id')
->>>>>>> 2e4dd016
             m_get_node_ip.assert_called_once_with()
             m_check_call.assert_called_once_with(
                 ['ip', 'addr', 'add', '1.2.3.4' + '/32',
@@ -453,16 +418,10 @@
                     autospec=True) as m_apply_tags:
             # Set up mock objects
             m_datastore_client.profile_exists.return_value = False
-<<<<<<< HEAD
-=======
-            m_endpoint = Mock()
-            m_endpoint.endpoint_id = 'ep_id'
->>>>>>> 2e4dd016
             m_get_pod_config.return_value = 'pod'
             m_get_namespace_tag.return_value = 'tag'
 
             # Set up class members
-<<<<<<< HEAD
             pod_name = 'pod_name'
             profile_name = 'profile_name'
             self.plugin.pod_name = pod_name
@@ -471,10 +430,6 @@
             # Set up args
             endpoint = Endpoint(TEST_HOST, TEST_ORCH_ID, '1234', '5678',
                                 'active', 'mac')
-=======
-            self.plugin.pod_name = 'pod_name'
-            self.plugin.profile_name = 'name'
->>>>>>> 2e4dd016
 
             # Call method under test
             self.plugin._configure_profile(endpoint)
@@ -485,7 +440,6 @@
             m_get_pod_config.assert_called_once_with()
             m_apply_rules.assert_called_once_with('pod')
             m_apply_tags.assert_called_once_with('pod')
-<<<<<<< HEAD
             m_datastore_client.set_profiles_on_endpoint.assert_called_once_with(
                 [profile_name], endpoint_id=endpoint.endpoint_id)
 
@@ -518,9 +472,7 @@
             m_get_pod_config.assert_called_once_with()
             m_datastore_client.profile_exists.assert_called_once_with(profile_name)
             self.assertFalse(m_datastore_client.create_profile.called)
-=======
-            m_datastore_client.set_profiles_on_endpoint(self.plugin.profile_name, endpoint_id='ep_id')
->>>>>>> 2e4dd016
+
 
     def test_get_pod_ports(self):
         # Initialize pod dictionary and expected outcome
@@ -634,7 +586,6 @@
             m_json.assert_called_once_with('json_string')
             self.assertEqual(return_val, 'correct_return')
 
-<<<<<<< HEAD
     def test_get_api_token_no_auth_file(self):
         """
         Test _get_api_token when no autho token is found
@@ -657,15 +608,9 @@
     def test_generate_rules(self):
         pod = {'metadata': {'profile': 'name'}}
 
-
-=======
-    def test_generate_rules(self):
-        pod = {'metadata': {'profile': 'name'}}
-
-
->>>>>>> 2e4dd016
         # Call method under test empty annotations/namespace
         return_val = self.plugin._generate_rules(pod)
+
         # Assert
         self.assertEqual(return_val, ([["allow"]], [["allow"]]))
 
@@ -699,14 +644,11 @@
                 ])
             m_generate_rules.assert_called_once_with(pod)
             m_datastore_client.profile_update_rules(m_profile)
-<<<<<<< HEAD
 
     def test_apply_rules_profile_not_found(self):
         with patch.object(self.plugin, '_datastore_client', autospec=True) as m_datastore_client:
             m_datastore_client.get_profile.side_effect = KeyError
             self.assertRaises(SystemExit, self.plugin._apply_rules, 'profile')
-=======
->>>>>>> 2e4dd016
 
     def test_apply_tags(self):
         with patch.object(self.plugin, '_datastore_client', autospec=True) as m_datastore_client:
@@ -733,14 +675,8 @@
             m_datastore_client.profile_update_tags.assert_called_once_with(m_profile)
             self.assertEqual(m_profile.tags, check_tags)
 
-<<<<<<< HEAD
     def test_apply_tags_no_labels(self):
         with patch.object(self.plugin, '_datastore_client', autospec=True) as m_datastore_client:
-=======
-    def test_apply_tags_error(self):
-        with patch.object(self.plugin, '_datastore_client', autospec=True) as m_datastore_client, \
-                patch.object(self.plugin, 'calicoctl',autospec=True) as m_calicoctl:
->>>>>>> 2e4dd016
             # Intialize args
             pod = {}
             self.plugin.profile_name = 'profile_name'
